--- conflicted
+++ resolved
@@ -88,7 +88,6 @@
         # self.model.policy.pi_features_extractor.model = self.tt_model
 
     def _gdown(self) -> str:
-<<<<<<< HEAD
         # Option 1: Use a local checkpoint after training (QRDQN models)
         # Try latest QRDQN checkpoints first (num4, num3, num2, num1)
         for exp_name in ['num4', 'num3', 'num2', 'num1', 'e1', 'e']:
@@ -105,28 +104,6 @@
                         print(f"Loading local checkpoint: {latest_checkpoint}")
                         return latest_checkpoint
         
-=======
-        # Option 1: Use a local checkpoint after training
-        # Try latest checkpoint first - check ultra-aggressive experiment first
-        experiment_dir = "checkpoints/experiment_ultra_aggressive"
-        if not os.path.isdir(experiment_dir):
-            experiment_dir = "checkpoints/experiment_aggressive"
-        if not os.path.isdir(experiment_dir):
-            # Fallback to original experiment
-            experiment_dir = "checkpoints/experiment_10"
-        if os.path.isdir(experiment_dir):
-            # Find the latest checkpoint
-            files = [f for f in os.listdir(experiment_dir) if f.endswith('.zip')]
-            if files:
-                # Get the checkpoint with the highest step count
-                # Filename format: rl_model_2150042_steps.zip
-                files.sort(key=lambda x: int(x.split('_')[-2]))
-                latest_checkpoint = os.path.join(experiment_dir, files[-1])
-                if os.path.isfile(latest_checkpoint):
-                    print(f"Loading local checkpoint: {latest_checkpoint}")
-                    return latest_checkpoint
-        print("downloading from the internet..? (or zip) from somewhere!")
->>>>>>> d31cf626
         # Option 2: Download from Google Drive
         data_path = "rl-model.zip"
         if not os.path.isfile(data_path):
