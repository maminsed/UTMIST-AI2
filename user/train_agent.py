--- conflicted
+++ resolved
@@ -582,11 +582,7 @@
     - You KO them: +50
     - You get KO'd: -50
     """
-<<<<<<< HEAD
-    oponent = env.objects['opponent']
-=======
     opponent = env.objects['opponent']
->>>>>>> a09812da
     player = env.objects['player']
     # This signal is emitted for the agent that got KO'd
     # So 'player' means player got KO'd, opponent got KO'd means win
@@ -1066,10 +1062,7 @@
             'proximity_to_opponent_reward': 2.0,
             'head_to_opponent': 4.0,
             'jumping_on_middle': 2.0,
-<<<<<<< HEAD
-=======
             'no_input_penalty': 2.0,
->>>>>>> a09812da
             'on_win_reward': 100,
             'on_knockout_reward': 20,
             'on_combo_reward': 0.0,
