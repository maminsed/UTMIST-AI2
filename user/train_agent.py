--- conflicted
+++ resolved
@@ -1290,7 +1290,7 @@
                 save_handler,
                 opponent_cfg,
                 CameraResolution.LOW,
-                train_timesteps=timeStepDict[i]*totalSteps,  # Continue training (total 15M from start)
+                train_timesteps=int(timeStepDict[i] * totalSteps),  # Continue training (total 15M from start)
                 train_logging=TrainLogging.PLOT
             )
     elif state == 'rightnow':
@@ -1302,10 +1302,6 @@
             save_handler,
             opponent_cfg,
             CameraResolution.LOW,
-<<<<<<< HEAD
             train_timesteps=totalSteps,  # Continue training (total 15M from start)
-=======
-            train_timesteps= int(timeStepDict[i] * totalSteps),  # Continue training (total 15M from start)
->>>>>>> fb7d739f
             train_logging=TrainLogging.PLOT
         )