--- conflicted
+++ resolved
@@ -880,24 +880,16 @@
     reward for getting on middle
     """
     player: Player = env.objects['player']
-    platform = env.objects['platform1']
-    
-    # Check if player is on the moving platform
-    if player.is_on_floor() and player.body.position.y <= platform.body.position.y + 0.1:
-        # Check if player is near the platform's x position
-        platform_x = platform.body.position.x
-        edge_x = 1.25  # Platform half-width
-        x = player.body.position.x
-        
-        if platform_x - edge_x < x < platform_x + edge_x:
-            return 2.0 * env.dt
-    
-<<<<<<< HEAD
-    if middle - edge_x < x < middle + edge_x and env.dt:
+    grounded = env.obs_helper('player_grounded')
+    middle = env.obs_helper('player_moving_platform_pos')
+    edge_x = 2 // 2
+
+    x = player.body.position.x
+    y = player.body.position.y
+    
+    if middle[0] - edge_x < x < middle[0] + edge_x and middle[1] < y:
         return 2.0
-=======
     return 0.0
->>>>>>> 7dc7a9c5
 
 '''
 Add your dictionary of RewardFunctions here using RewTerms
