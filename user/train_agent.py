'''
TRAINING: AGENT

This file contains all the types of Agent classes, the Reward Function API, and the built-in train function from our multi-agent RL API for self-play training.
- All of these Agent classes are each described below. 

Running this file will initiate the training function, and will:
a) Start training from scratch
b) Continue training from a specific timestep given an input `file_path`
'''

# -------------------------------------------------------------------
# ----------------------------- IMPORTS -----------------------------
# -------------------------------------------------------------------

from types import NoneType
import torch; torch.set_float32_matmul_precision('high')
import gymnasium as gym
from torch.nn import functional as F
from torch import nn as nn
import numpy as np
import pygame
from stable_baselines3 import PPO
from stable_baselines3.common.base_class import BaseAlgorithm
from stable_baselines3.common.torch_layers import BaseFeaturesExtractor

from environment.agent import *
from typing import Optional, Type, List, Tuple

# -------------------------------------------------------------------------
# ----------------------------- AGENT CLASSES -----------------------------
# -------------------------------------------------------------------------

# class SB3Agent(Agent):
#     '''
#     SB3Agent:
#     - Defines an AI Agent that takes an SB3 class input for specific SB3 algorithm (e.g. PPO, SAC)
#     Note:
#     - For all SB3 classes, if you'd like to define your own neural network policy you can modify the `policy_kwargs` parameter in `self.sb3_class()` or make a custom SB3 `BaseFeaturesExtractor`
#     You can refer to this for Custom Policy: https://stable-baselines3.readthedocs.io/en/master/guide/custom_policy.html
#     '''
#     def __init__(
#             self,
#             sb3_class: Optional[Type[BaseAlgorithm]] = PPO,
#             file_path: Optional[str] = None
#     ):
#         self.sb3_class = sb3_class
#         super().__init__(file_path)

#     def _initialize(self) -> None:
#         if self.file_path is None:
#             self.model = self.sb3_class("MlpPolicy", self.env, verbose=0, n_steps=30*90*3, batch_size=128, ent_coef=0.01)
#             del self.env
#         else:
#             self.model = self.sb3_class.load(self.file_path)

#     def _gdown(self) -> str:
#         # Call gdown to your link
#         return

#     #def set_ignore_grad(self) -> None:
#         #self.model.set_ignore_act_grad(True)

#     def predict(self, obs):
#         action, _ = self.model.predict(obs)
#         return action

#     def save(self, file_path: str) -> None:
#         self.model.save(file_path, include=['num_timesteps'])

#     def learn(self, env, total_timesteps, log_interval: int = 1, verbose=0):
#         self.model.set_env(env)
#         self.model.verbose = verbose
#         self.model.learn(
#             total_timesteps=total_timesteps,
#             log_interval=log_interval,
#         )

# class RecurrentPPOAgent(Agent):
#     '''
#     RecurrentPPOAgent:
#     - Defines an RL Agent that uses the Recurrent PPO (LSTM+PPO) algorithm
#     '''
#     def __init__(
#             self,
#             file_path: Optional[str] = None
#     ):
#         super().__init__(file_path)
#         self.lstm_states = None
#         self.episode_starts = np.ones((1,), dtype=bool)

#     def _initialize(self) -> None:
#         if self.file_path is None:
#             policy_kwargs = {
#                 'activation_fn': nn.ReLU,
#                 'lstm_hidden_size': 512,
#                 'net_arch': [dict(pi=[32, 32], vf=[32, 32])],
#                 'shared_lstm': True,
#                 'enable_critic_lstm': False,
#                 'share_features_extractor': True,

#             }
#             device = torch.device('cuda' if torch.cuda.is_available() else 'cpu')
#             print(f"Using device: {device}")
#             self.model = RecurrentPPO("MlpLstmPolicy",
#                                       self.env,
#                                       verbose=0,
#                                       n_steps=30*90*20,
#                                       batch_size=16,
#                                       ent_coef=0.05,
#                                       policy_kwargs=policy_kwargs,
#                                       device=device)
#             del self.env
#         else:
#             self.model = RecurrentPPO.load(self.file_path)

#     def reset(self) -> None:
#         self.episode_starts = True

#     def predict(self, obs):
#         action, self.lstm_states = self.model.predict(obs, state=self.lstm_states, episode_start=self.episode_starts, deterministic=True)
#         if self.episode_starts: self.episode_starts = False
#         return action

#     def save(self, file_path: str) -> None:
#         self.model.save(file_path)

#     def learn(self, env, total_timesteps, log_interval: int = 2, verbose=0):
#         self.model.set_env(env)
#         self.model.verbose = verbose
#         self.model.learn(total_timesteps=total_timesteps, log_interval=log_interval)

class EasyHardCodedBot(Agent):
    '''
    EasyHardCodedBot:
    - Defines a hard-coded Agent that predicts actions based on if-statements. Interesting behaviour can be achieved here.
    - The if-statement algorithm can be developed within the `predict` method below.
    '''
    def __init__(
            self,
            *args,
            **kwargs
    ):
        super().__init__(*args, **kwargs)
        self.time = 0

    def predict(self, obs):
        self.time += 1
        pos = self.obs_helper.get_section(obs, 'player_pos')
        opp_pos = self.obs_helper.get_section(obs, 'opponent_pos')
        opp_KO = self.obs_helper.get_section(obs, 'opponent_state') in [5, 11]
        action = self.act_helper.zeros()

        # If off the edge, come back
        if pos[0] > 10.67/2:
            action = self.act_helper.press_keys(['a'])
        elif pos[0] < -10.67/2:
            action = self.act_helper.press_keys(['d'])
        elif not opp_KO:
            # Head toward opponent
            if (opp_pos[0] > pos[0]):
                action = self.act_helper.press_keys(['d'])
            else:
                action = self.act_helper.press_keys(['a'])

        # Note: Passing in partial action
        # Jump if below map or opponent is above you
        if (pos[1] > 1.6 or pos[1] > opp_pos[1]) and self.time % 2 == 0:
            action = self.act_helper.press_keys(['space'], action)

        # Attack if near #TODO: change
        # if (pos[0] - opp_pos[0])**2 + (pos[1] - opp_pos[1])**2 < 4.0:
        #     action = self.act_helper.press_keys(['j'], action)
        return action

class HardHardCodedBot(Agent):
    '''
    Input the **file_path** to your agent here for submission!
    '''
    def __init__(
            self,
            *args,
            **kwargs
    ):
        super().__init__(*args, **kwargs)
        self.time = 0
        self.prev_pos = None
        self.down = False
        self.recover = False

    def predict(self, obs):
        self.time += 1
        pos = self.obs_helper.get_section(obs, 'player_pos')
        opp_pos = self.obs_helper.get_section(obs, 'opponent_pos')
        opp_KO = self.obs_helper.get_section(obs, 'opponent_state') in [5, 11]
        action = self.act_helper.zeros()
        facing = self.obs_helper.get_section(obs, 'player_facing')

        if self.prev_pos is not None:
            self.down = (pos[1] - self.prev_pos[1]) > 0
        self.prev_pos = pos

        self.recover = False
        if pos[0] < -6.9:
            action = self.act_helper.press_keys(['d'], action)
            self.recover = True
        elif pos[0] > -1.9 and pos[0] < 0:
            action = self.act_helper.press_keys(['a'], action)
            self.recover = True
        elif pos[0] > 0 and pos[0] < 1.9:
            action = self.act_helper.press_keys(['d'], action)
            self.recover = True
        elif pos[0] > 6.9:
            action = self.act_helper.press_keys(['a'], action)
            self.recover = True

        # Jump if falling
        if self.down or self.obs_helper.get_section(obs, 'player_grounded') == 1:
            '''
            if self.obs_helper.get_section(obs, "player_recoveries_left") > 0:
                action = self.act_helper.press_keys(['k'], action)
            else:
                action = self.act_helper.press_keys(['space'], action)
            '''
            if self.time % 10 == 0:
                action = self.act_helper.press_keys(['space'], action)

        
        if not self.recover:
            if opp_pos[0] > pos[0] and facing == 0:
                action = self.act_helper.press_keys(['d'], action)
            elif opp_pos[0] < pos[0] and facing == 1:
                action = self.act_helper.press_keys(['a'], action)
        
                
        # Attack if near
        if not self.recover and (pos[0] - opp_pos[0])**2 + (pos[1] - opp_pos[1])**2 < 4.0:
            action = self.act_helper.press_keys(['j'], action)
        return action

class UserInputAgent(Agent):
    '''
    UserInputAgent:
    - Defines an Agent that performs actions entirely via real-time player input
    '''
    def __init__(
            self,
            *args,
            **kwargs
    ):
        super().__init__(*args, **kwargs)

    def predict(self, obs):
        action = self.act_helper.zeros()
       
        keys = pygame.key.get_pressed()
        if keys[pygame.K_w]:
            action = self.act_helper.press_keys(['w'], action)
        if keys[pygame.K_a]:
            action = self.act_helper.press_keys(['a'], action)
        if keys[pygame.K_s]:
            action = self.act_helper.press_keys(['s'], action)
        if keys[pygame.K_d]:
            action = self.act_helper.press_keys(['d'], action)
        if keys[pygame.K_SPACE]:
            action = self.act_helper.press_keys(['space'], action)
        # h j k l
        if keys[pygame.K_h]:
            action = self.act_helper.press_keys(['h'], action)
        if keys[pygame.K_j]:
            action = self.act_helper.press_keys(['j'], action)
        if keys[pygame.K_k]:
            action = self.act_helper.press_keys(['k'], action)
        if keys[pygame.K_l]:
            action = self.act_helper.press_keys(['l'], action)
        if keys[pygame.K_g]:
            action = self.act_helper.press_keys(['g'], action)

        return action

# class ClockworkAgent(Agent):
#     '''
#     ClockworkAgent:
#     - Defines an Agent that performs sequential steps of [duration, action]
#     '''
#     def __init__(
#             self,
#             action_sheet: Optional[List[Tuple[int, List[str]]]] = None,
#             *args,
#             **kwargs
#     ):
#         super().__init__(*args, **kwargs)

#         self.steps = 0
#         self.current_action_end = 0  # Tracks when the current action should stop
#         self.current_action_data = None  # Stores the active action
#         self.action_index = 0  # Index in the action sheet

#         if action_sheet is None:
#             self.action_sheet = [
#                 (10, ['a']),
#                 (1, ['l']),
#                 (20, ['a']),
#                 (3, ['a', 'j']),
#                 (15, ['space']),
#             ]
#         else:
#             self.action_sheet = action_sheet

#     def predict(self, obs):
#         """
#         Returns an action vector based on the predefined action sheet.
#         """
#         # Check if the current action has expired
#         if self.steps >= self.current_action_end and self.action_index < len(self.action_sheet):
#             hold_time, action_data = self.action_sheet[self.action_index]
#             self.current_action_data = action_data  # Store the action
#             self.current_action_end = self.steps + hold_time  # Set duration
#             self.action_index += 1  # Move to the next action

#         # Apply the currently active action
#         action = self.act_helper.press_keys(self.current_action_data)
#         self.steps += 1  # Increment step counter
#         return action



# class MLPExtractor(BaseFeaturesExtractor):
#     '''
#     Class that defines an MLP Base Features Extractor
#     '''
#     def __init__(self, observation_space: gym.Space, features_dim: int = 64, hidden_dim: int = 64):
#         super(MLPExtractor, self).__init__(observation_space, features_dim)
        
#         self.model = MLPPolicy(
#             obs_dim=observation_space.shape[0], 
#             action_dim=10,
#             hidden_dim=hidden_dim,
#         )
    
#     def forward(self, obs: torch.Tensor) -> torch.Tensor:
#         return self.model(obs)
    
#     @classmethod
#     def get_policy_kwargs(cls, features_dim: int = 64, hidden_dim: int = 64) -> dict:
#         return dict(
#             features_extractor_class=cls,
#             features_extractor_kwargs=dict(features_dim=features_dim, hidden_dim=hidden_dim) #NOTE: features_dim = 10 to match action space output
#         )  

# class MLPPolicy(nn.Module):
#     def __init__(self, obs_dim: int = 64, action_dim: int = 10, hidden_dim: int = 64):
#         """
#         A 3-layer MLP policy:
#         obs -> Linear(hidden_dim) -> ReLU -> Linear(hidden_dim) -> ReLU -> Linear(action_dim)
#         """
#         super(MLPPolicy, self).__init__()

#         # Input layer
#         self.fc1 = nn.Linear(obs_dim, hidden_dim, dtype=torch.float32)
#         # Hidden layer
#         self.fc2 = nn.Linear(hidden_dim, hidden_dim, dtype=torch.float32)
#         # Output layer
#         self.fc3 = nn.Linear(hidden_dim, action_dim, dtype=torch.float32)

#     def forward(self, obs):
#         """
#         obs: [batch_size, obs_dim]
#         returns: [batch_size, action_dim]
#         """
#         x = F.relu(self.fc1(obs))
#         x = F.relu(self.fc2(x))
#         return self.fc3(x)



class BoxToMultiBinary10(gym.ActionWrapper):
    """
    Expose MultiBinary(10) to the algo, while the underlying env still accepts Box(0,1, (10,))
    with threshold 0.5. We feed exact 0/1 floats to avoid nondifferentiable, off-policy thresholds.
    """
    def __init__(self, env):
        super().__init__(env)
        self.action_space = spaces.MultiBinary(10)  # 10 buttons

    def action(self, action: np.ndarray) -> np.ndarray:
        # PPO will give 0/1 ints for MultiBinary; convert to float for the Box env
        # No extra thresholding needed downstream.
        return action.astype(np.float32)

    def reverse_action(self, action):
        # Not strictly needed, but keeps interface complete
        return (action > 0.5).astype(np.int8)

class MLPWithLayerNorm(BaseFeaturesExtractor):
    def __init__(self, observation_space:gym.Space, features_dim:int = 256):
        super().__init__(observation_space, features_dim)
        in_dim = observation_space.shape[0]
        self.model = nn.Sequential(
            nn.Linear(in_dim, 256), 
            nn.SiLU(),

            nn.Linear(256,features_dim),
            nn.SiLU()
        )

    def forward(self, obs:torch.Tensor) ->torch.Tensor:
        return self.model(obs)

class CustomAgent(Agent):
    def __init__(self, sb3_class: Optional[Type[BaseAlgorithm]]=PPO, file_path: str = None, extractor: BaseFeaturesExtractor = None):
        self.sb3_class = sb3_class
        self.extractor = extractor
        super().__init__(file_path)

    
    def _initialize(self) -> None:
        print("initializing PPO network: uwu")
        if self.file_path is None:
            # Set device for GPU training
            device = torch.device('cuda' if torch.cuda.is_available() else 'cpu')
            print(f"Using device: {device}")
            
            # Wrap env in BoxToMultiBinary10 for proper action space
            wrapped_env = BoxToMultiBinary10(self.env)
            
            policy_kwargs=dict(
                features_extractor_class=MLPWithLayerNorm,
                features_extractor_kwargs=dict(features_dim=256),
                activation_fn=nn.SiLU,
                ortho_init=False,
                net_arch=[dict(pi=[256,256], vf=[256,256])],
            )
            self.model = self.sb3_class(
                "MlpPolicy", 
                    wrapped_env, 
                    n_steps=2048,          # rollout length per update
                    batch_size=512,        # minibatch size (2048 disables minibatching!)
                    n_epochs=10,       # updates per batch
                    gamma=0.995,
                    gae_lambda=0.95,
                    clip_range=0.2,
                    ent_coef=0.01,         # encourage button exploration
                    vf_coef=0.5,
                    max_grad_norm=0.5,
                    learning_rate=3e-4,
                    verbose=0,
                    policy_kwargs=policy_kwargs,
                    device=device,  # Use GPU if available
                )
            del self.env
        else:
            self.model = self.sb3_class.load(self.file_path)

    def _gdown(self) -> str:
        # Call gdown to your link
        return

    #def set_ignore_grad(self) -> None:
        #self.model.set_ignore_act_grad(True)

    def predict(self, obs):
        act, _ = self.model.predict(obs)
        return act.astype(np.float32)

    def save(self, file_path: str) -> None:
        self.model.save(file_path, include=['num_timesteps'])

    def learn(self, env, total_timesteps, log_interval: int = 1, verbose=0):
        self.model.set_env(BoxToMultiBinary10(env))
        self.model.learn(
            total_timesteps=total_timesteps,
            log_interval=log_interval,
            progress_bar=False
        )

# --------------------------------------------------------------------------------
# ----------------------------- REWARD FUNCTIONS API -----------------------------
# --------------------------------------------------------------------------------

'''
Example Reward Functions:
- Find more [here](https://colab.research.google.com/drive/1qMs336DclBwdn6JBASa5ioDIfvenW8Ha?usp=sharing#scrollTo=-XAOXXMPTiHJ).
'''

def base_height_l2(
    env: WarehouseBrawl,
    target_height: float,
    obj_name: str = 'player'
) -> float:
    """Penalize asset height from its target using L2 squared kernel.

    Note:
        For flat terrain, target height is in the world frame. For rough terrain,
        sensor readings can adjust the target height to account for the terrain.
    """
    # Extract the used quantities (to enable type-hinting)
    obj: GameObject = env.objects[obj_name]

    # Compute the L2 squared penalty
    return (obj.body.position.y - target_height)**2

class RewardMode(Enum):
    ASYMMETRIC_OFFENSIVE = 0
    SYMMETRIC = 1
    ASYMMETRIC_DEFENSIVE = 2

def damage_interaction_reward(
    env: WarehouseBrawl,
    mode: RewardMode = RewardMode.SYMMETRIC,
) -> float:
    """
    Computes the reward based on damage interactions between players.

    Modes:
    - ASYMMETRIC_OFFENSIVE (0): Reward is based only on damage dealt to the opponent
    - SYMMETRIC (1): Reward is based on both dealing damage to the opponent and avoiding damage
    - ASYMMETRIC_DEFENSIVE (2): Reward is based only on avoiding damage

    Args:
        env (WarehouseBrawl): The game environment
        mode (DamageRewardMode): Reward mode, one of DamageRewardMode

    Returns:
        float: The computed reward.
    """
    # Getting player and opponent from the enviornment
    player: Player = env.objects["player"]
    opponent: Player = env.objects["opponent"]

    # Reward dependent on the mode
    damage_taken = player.damage_taken_this_frame
    damage_dealt = opponent.damage_taken_this_frame

    if mode == RewardMode.ASYMMETRIC_OFFENSIVE:
        reward = damage_dealt
    elif mode == RewardMode.SYMMETRIC:
        reward = damage_dealt - damage_taken
    elif mode == RewardMode.ASYMMETRIC_DEFENSIVE:
        reward = -damage_taken
    else:
        raise ValueError(f"Invalid mode: {mode}")

    # Clip per-step reward to [-0.2, +0.2]
    reward = reward / 140
    return clip_reward(reward)


# In[ ]:
def clip_reward(reward: float, min_val: float = -0.2, max_val: float = 0.2) -> float:
    """
    Clip per-step rewards to [-0.2, +0.2].
    Terminal rewards are NOT clipped.
    """
    return max(min_val, min(max_val, reward))

def phi_distance(p_x,p_y,o_x,o_y):
    dx, dy = p_x - o_x, p_y - o_y
    dist = (dx*dx + dy*dy) ** 0.5
    return dist

def head_to_opponent(
    env: WarehouseBrawl,
) -> float:
    player = env.objects['player']
    opponent = env.objects['opponent']

    curr = (player.body.position.x - opponent.body.position.x) ** 2 + (player.body.position.y - opponent.body.position.y) ** 2
    prev = (player.prev_x - opponent.prev_x) ** 2 + (player.prev_y - opponent.prev_y) ** 2

    eps = 1e-6
    combined = np.tanh(prev - curr)

    return env.dt * combined

def on_win_reward(env: WarehouseBrawl, agent: str) -> float:
    #favouring early wins and penilizing early looses
    if agent == 'player':
        return 1.0
    else:
        return -1.0

def on_knockout_reward(env: WarehouseBrawl, agent: str) -> float:
    """
    Two separate events:
    - You KO them: +50
    - You get KO'd: -50
    """
    opponent = env.objects['opponent']
    player = env.objects['player']
    # This signal is emitted for the agent that got KO'd
    # So 'player' means player got KO'd, opponent got KO'd means win
    if agent == 'player':
        if player.damage_taken_this_stock < 15:
            return -1.5  # You just died??
        else:
            return -1.0
    else:
        if opponent.damage_taken_this_stock < 15:
            return 0.7  # Opponent got KO'd, player wins - you didn't do anything
        else:
            return 1.0

def on_equip_reward(env: WarehouseBrawl, agent: str) -> float:
    """
    Simple equip reward to prevent weapon camping.
    No special bonuses for specific weapons.
    """
    if agent == "player":
        # Just acknowledge weapon pickup, no special bonuses
        player = env.objects["player"]
        if player.weapon == "Hammer":
            return 2.0
        elif player.weapon == "Spear":
            return 1.0
    return 0.0

def on_drop_reward(env: WarehouseBrawl, agent: str) -> float:
    if agent == "player":
        if env.objects["player"].weapon == "Punch":
            return -1.0
    return 0.0

def on_combo_reward(env: WarehouseBrawl, agent: str) -> float:
    """Reward per EXTRA hit after the first - prevents dwarfing KO credit"""
    if agent == 'player':
        return env.dt * 0.05  # Per extra hit, scaled by weight
    else:
        return env.dt * -0.05

def whiff_punishment_reward(env: WarehouseBrawl) -> float:
    """
    STRONG penalties for whiffing attacks, especially when far from opponent.
    Stops spam attacking the air.
    """
    player = env.objects["player"]
    opponent = env.objects["opponent"]
    
    # Calculate distance
    dx = player.body.position.x - opponent.body.position.x
    dy = player.body.position.y - opponent.body.position.y
    distance = (dx**2 + dy**2)**0.5
    vx,vy = player.body.velocity.x-opponent.body.velocity.x, player.body.velocity.y-opponent.body.velocity.y

    closing = (dx*vx+dy*vy) < 0
    
    far = min(distance/6.0,1.5)
    attacking = hasattr(player.state, 'move_type') and player.state.move_type not in [MoveType.NONE,MoveType.RECOVERY] 
    whiff = getattr(opponent, 'damage_taken_this_frame', 0) == 0
    if not attacking or not whiff:
        return 0.0
    
    not_closing = 1.0 if not closing else 0.4
    return clip_reward(-0.03 * env.dt * far * not_closing,-1,1)

def advantage_state_reward(env: WarehouseBrawl) -> float:
    """
    Rewards opponent in hitstun + tiny per-frame hitstun reward.
    Encourages sustained pressure.
    """
    player = env.objects["player"]
    opponent = env.objects["opponent"]
    
    # Base reward for having opponent stunned
    # Check if opponent is in StunState
    if isinstance(opponent.state, StunState):
        base_reward = 0.05 * env.dt  # Advantage state reward
        hitstun_bonus = (0.02 * env.dt) if opponent.damage_taken_this_frame else 0 # Tiny per-frame hitstun reward
        return base_reward + hitstun_bonus
    
    return 0.0

def proximity_to_opponent_reward(env: WarehouseBrawl) -> float:
    """
    Rewards getting close to opponent - encourages chasing and engagement.
    Reward increases as distance decreases.
    """
    player: Player = env.objects["player"]
    opponent: Player = env.objects["opponent"]
    
    # Calculate distance
    dx = player.body.position.x - opponent.body.position.x
    dy = player.body.position.y - opponent.body.position.y
    distance = (dx**2 + dy**2)**0.5
    
    max_distance = 15.0  # Maximum arena distance
    
    # Don't reward if player is stunned
    if isinstance(player.state, StunState):
        return 0.0
    
    # Reward for being close - closer = more reward
    # Inverse relationship: closer gets more reward
    if distance < max_distance:
        reward = (max_distance - distance) / max_distance
        return reward * 0.005  # INCREASED per-frame reward
    
    return 0.0

def weapon_stability_reward(env: WarehouseBrawl) -> float:
    """
    Small constant reward for having any weapon (discourages constant switching).
    """
    player: Player = env.objects["player"]
    
    # Reward for having a weapon, slightly more for better weapons
    if player.weapon in ["Hammer", "Spear"]:
        return env.dt * 0.001
    else:
        return 0.0
    
def jumping_on_middle(env:WarehouseBrawl):
    """
    reward for getting on middle
    """
    player: Player = env.objects['player']
    platform = env.objects['platform1']

    edge_x = 1  # Platform half-width (from environment code)
    # Get platform position directly from environment object
    platform_x = platform.body.position.x
    platform_y = platform.body.position.y

    x = player.body.position.x
    y = player.body.position.y
    
    if platform_x - edge_x < x < platform_x + edge_x and platform_y > y:
        return 0.5 * env.dt
    return 0.0

def no_input_penalty(env: WarehouseBrawl) -> float:
    """
    Punishes for not moving too much
    """
    player = env.objects["player"]
    x = player.body.position.x
    y = player.body.position.y
    prev_x = player.prev_x
    prev_y = player.prev_y
    dist = (x-prev_x)**2 + (y-prev_y) ** 2
    if dist < 0.1:
        return -0.1 * env.dt 
    return 0.0

state_mapping = [
    'WalkingState',
    'StandingState',
    'TurnaroundState',
    'AirTurnaroundState',
    'SprintingState',
    'StunState',
    'InAirState',
    'DodgeState',
    'AttackState',
    'DashState',
    'BackDashState',
    'KOState',
    'TauntState',
]

def bad_taunt(env: WarehouseBrawl) -> float:
    player = env.objects['player']
    # Check if player is in TauntState
    if isinstance(player.state, TauntState):
        return clip_reward(-1.0 * env.dt)
    return 0.0



def edge_to_ko_bonus(env: WarehouseBrawl, agent: str) -> float:
    """Bonus for converting edge hits into KOs within 2 seconds"""
    if agent != 'player':
        return 0.0
    
    player = env.objects["player"]
    opponent = env.objects["opponent"]
    
    # Check if opponent was near edge (within 3 units) when KO'd
    edge_x = env.stage_width_tiles // 2
    opponent_dist_to_left = abs(opponent.body.position.x + edge_x)
    opponent_dist_to_right = abs(opponent.body.position.x - edge_x)
    min_edge_dist = min(opponent_dist_to_left, opponent_dist_to_right)
    
    # Bonus if opponent was near edge when KO'd
    if min_edge_dist < 3.0:
        return 8.0
    
    return 0.0

def head_to_middle_reward(
    env: WarehouseBrawl,
) -> float:
    """
    Applies a penalty for every time frame player surpases a certain height threshold in the environment.

    Args:
        env (WarehouseBrawl): The game environment.
        zone_penalty (int): The penalty applied when the player is in the danger zone.
        zone_height (float): The height threshold defining the danger zone.

    Returns:
        float: The computed penalty as a tensor.
    """
    # Get player object from the environment
    player: Player = env.objects["player"]

    # Apply penalty if the player is in the danger zone
    multiplier = -1 if player.body.position.x > 0 else 1
    reward = multiplier * (player.body.position.x - player.prev_x)

    return reward

def danger_zone_reward(
    env: WarehouseBrawl,
    zone_penalty: int = 1,
    zone_height: float = 4.2
) -> float:
    """
    Applies a penalty for every time frame player surpases a certain height threshold in the environment.

    Args:
        env (WarehouseBrawl): The game environment.
        zone_penalty (int): The penalty applied when the player is in the danger zone.
        zone_height (float): The height threshold defining the danger zone.

    Returns:
        float: The computed penalty as a tensor.
    """
    # Get player object from the environment
    player: Player = env.objects["player"]

    # Apply penalty if the player is in the danger zone
    reward = -zone_penalty if player.body.position.y >= zone_height else 0.0

    return reward * env.dt

def in_state_reward(
    env: WarehouseBrawl,
    desired_state: Type[PlayerObjectState]=BackDashState,
) -> float:
    """
    Applies a penalty for every time frame player surpases a certain height threshold in the environment.

    Args:
        env (WarehouseBrawl): The game environment.
        zone_penalty (int): The penalty applied when the player is in the danger zone.
        zone_height (float): The height threshold defining the danger zone.

    Returns:
        float: The computed penalty as a tensor.
    """
    # Get player object from the environment
    player: Player = env.objects["player"]

    # Apply penalty if the player is in the danger zone
    reward = 1 if isinstance(player.state, desired_state) else 0.0

    return reward * env.dt

def holding_more_than_3_keys(
    env: WarehouseBrawl,
) -> float:

    # Get player object from the environment
    player: Player = env.objects["player"]

    # Apply penalty if the player is holding more than 3 keys
    a = player.cur_action
    if (a > 0.5).sum() > 3:
        return env.dt
    return 0

def min_speed_reward(env: WarehouseBrawl) -> float:
    """
    Small bonus for having some horizontal speed, 0 when already fast
    """
    vx = abs(env.objects["player"].body.velocity.x)
    return min(vx, 1.0) * 0.02 * env.dt

def idle_penalty(env: WarehouseBrawl) -> float:
    """
    Penalize player for being idle (low velocity)
    """
    p = env.objects["player"]
    vx, vy = p.body.velocity.x, p.body.velocity.y
    if abs(vx) < 0.5 and abs(vy) < 0.5:
        return -0.1 * env.dt
    return 0.0

def forward_progress_reward(env: WarehouseBrawl) -> float:
    """
    Always pay for moving toward opponent this frame
    """
    p = env.objects["player"]
    o = env.objects["opponent"]
    dx = p.body.position.x - p.prev_x
    sign = 1 if p.body.position.x < o.body.position.x else -1
    return sign * dx  # positive if moved toward, negative if moved away

def time_pressure_reward(env: WarehouseBrawl) -> float:
    """
    Tiny constant per-step penalty to encourage decisive action.
    """
    return -0.0002  # Tiny constant per step

def retreat_penalty(env: WarehouseBrawl) -> float:
    """
    Penalizes retreating after grace window, but NOT when kiting for better engage.
    """
    player = env.objects["player"]
    opponent = env.objects["opponent"]
    
    dx = player.body.position.x - opponent.body.position.x
    vel_x = player.body.velocity.x
    
    # Check if moving away from opponent
    is_retreating = (dx > 0 and vel_x > 0.1) or (dx < 0 and vel_x < -0.1)
    
    if is_retreating:
        # Check if kiting toward a better position (moving toward opponent diagonally)
        # For now, simple check: if opponent is in bad position, allow kiting
        opp_in_bad_position = opponent.body.position.y > 4.0 or opponent.body.position.y < -2.0
        
        if not opp_in_bad_position:
            # This is a retreat, apply penalty
            return -0.01 * env.dt  # Grace window handled by small penalty
    
    return 0.0

def edge_avoidance_reward(env: WarehouseBrawl, danger_zone: float = 3.0) -> float:
    """
    Penalizes agent for being near map edges, BUT only when opponent is NOT off-stage.
    Allows edge-guarding when opponent is disadvantaged.
    """
    player: Player = env.objects["player"]
    opponent: Player = env.objects["opponent"]
    
    # Check if opponent is off-stage - if so, edge-guarding is valid
    edge_x = env.stage_width_tiles // 2
    edge_y = env.stage_height_tiles // 2
    
    opponent_dist_to_left = abs(opponent.body.position.x + edge_x)
    opponent_dist_to_right = abs(opponent.body.position.x - edge_x)
    opponent_dist_to_bottom = abs(opponent.body.position.y + edge_y)
    opponent_dist_to_top = abs(opponent.body.position.y - edge_y)
    opponent_min_dist = min(opponent_dist_to_left, opponent_dist_to_right, 
                           opponent_dist_to_bottom, opponent_dist_to_top)
    
    # If opponent is off-stage, allow edge-guarding
    if opponent_min_dist < 2.0 or opponent.body.position.y > 4.5:
        return 0.0  # No penalty when opponent is off-stage
    
    # Get arena boundaries
    edge_x = env.stage_width_tiles // 2
    edge_y = env.stage_height_tiles // 2
    
    # Distance to each edge
    dist_to_left = abs(player.body.position.x + edge_x)
    dist_to_right = abs(player.body.position.x - edge_x)
    dist_to_bottom = abs(player.body.position.y + edge_y)
    dist_to_top = abs(player.body.position.y - edge_y)
    
    # Find minimum distance to any edge
    min_dist_to_edge = min(dist_to_left, dist_to_right, dist_to_bottom, dist_to_top)
    
    # Penalty if too close to edges (when opponent is not off-stage)
    # STRONGER penalty that scales more aggressively
    if min_dist_to_edge < danger_zone:
        # Quadratic penalty for being near edge
        penalty_ratio = min_dist_to_edge / danger_zone
        penalty = -((1.0 - penalty_ratio) ** 2) * 2.0  # Stronger near edges
    else:
        penalty = 0.0
    
    # Clip per-step reward but allow stronger penalties
    return clip_reward(penalty * env.dt * 2.0)  # Scale up the penalty

def fall_velocity_penalty(env: WarehouseBrawl, max_safe_velocity: float = 70.0) -> float:
    """
    Penalizes rapid falling ONLY when off-stage AND recovery resources low.
    Does NOT penalize fast-fall confirms on-stage.
    """
    player: Player = env.objects["player"]
    
    edge_x = env.stage_width_tiles // 2
    edge_y = env.stage_height_tiles // 2
    
    # Check if player is off-stage
    dist_to_left = abs(player.body.position.x + edge_x)
    dist_to_right = abs(player.body.position.x - edge_x)
    dist_to_bottom = abs(player.body.position.y + edge_y)
    player_min_dist = min(dist_to_left, dist_to_right, dist_to_bottom)
    
    is_offstage = player_min_dist < 2.0
    
    # Penalize rapid falling both on-stage (near edges) and off-stage
    if player.body.velocity.y < -max_safe_velocity:
        # Check recovery resources (jumps/recoveries left)
        has_recovery = False
        if hasattr(player.state, 'jumps_left'):
            has_recovery = player.state.jumps_left > 0
        if hasattr(player.state, 'recoveries_left'):
            has_recovery = has_recovery or player.state.recoveries_left > 0
        
        # STRONGER penalty if off-stage or near edge
        is_near_edge = player_min_dist < 3.0
        
        if is_offstage or (is_near_edge and not has_recovery):
            velocity_penalty = abs(player.body.velocity.y) / max_safe_velocity - 1.0
            # STRONGER penalty
            return clip_reward(-velocity_penalty * env.dt * 1.0)
    
    return 0.0

def survival_bonus(env: WarehouseBrawl) -> float:
    """
    Small bonus for staying alive and on-stage.
    Encourages not jumping off.
    """
    player: Player = env.objects["player"]
    
    edge_x = env.stage_width_tiles // 2
    edge_y = env.stage_height_tiles // 2
    
    # Check if on-stage
    dist_to_left = abs(player.body.position.x + edge_x)
    dist_to_right = abs(player.body.position.x - edge_x)
    dist_to_bottom = abs(player.body.position.y + edge_y)
    player_min_dist = min(dist_to_left, dist_to_right, dist_to_bottom)
    
    is_onstage = player_min_dist >= 2.0
    
    if is_onstage:
        return 0.01 * env.dt  # Small survival bonus
    
    return 0.0

def whichPlatform(x,y,positionMap):
    """
    1 -> ground1
    2 -> ground2
    3 -> moving platform
    0 -> anything else
    """
    
    for x_start,x_end,y_stage,stage in positionMap:
        if  x_start < x < x_end and y < y_stage:
            return stage
    return 0

def stage_control(env:WarehouseBrawl):
    """
    reward for being in the middle of platform when your enemy is on the edge
    """
    player = env.objects['player']
    opponent = env.objects['opponent']
    middle = env.objects['platform1'].body.position
    positionMap = [
        #(x_start,x_end,y)
        (-7.0,-2.0,2.80,1),
        (middle[0]-1,middle[0]+1,middle[1],2),
        (2.0,7.0,0.85,3)
    ]
    x_player = player.body.position.x
    x_opponent = opponent.body.position.x
    player_plat = whichPlatform(x_player,player.body.position.y,positionMap)
    opponent_plat = whichPlatform(x_opponent,opponent.body.position.y,positionMap)

    if player_plat and player_plat == opponent_plat:
        x_start,x_end,_,_ = positionMap[player_plat-1]
        player_dist = abs(x_player - (x_start + x_end)/2) 
        opponent_dist = abs(x_opponent - (x_start + x_end)/2)
        if player_dist <= opponent_dist:
            return player_dist / (x_end - x_start)
        else:
            return -opponent_dist / (x_end - x_start)
    return 0.0

'''
Add your dictionary of RewardFunctions here using RewTerms
'''
def gen_reward_manager(numCheckpoint:int):
    checkPointDict = {
        #move to opponent 500k
        0:{
            'damage_interaction_reward': 0.0,
            'advantage_state_reward': 0.0,
            'whiff_punishment_reward': 0.0,
            'weapon_stability_reward': 0.0,
            'head_to_opponent': 2.0,
            'jumping_on_middle': 0.8,
            'bad_taunt': 0.0,
            'no_input_penalty': 0.8,
            'on_win_reward': 0.0,
            'on_knockout_reward': 3.0,#It doesn't jump off
            'on_combo_reward': 0.0,
            'on_equip_reward': 0.0,
            'on_drop_reward': 0.0
        },
        # attack the opponent: 1m
        1: {
            'damage_interaction_reward': 2.5,
            'advantage_state_reward': 0.0,
            'whiff_punishment_reward': 2.0,
            'weapon_stability_reward': 0.0,
            'head_to_opponent': 2.5,
            'jumping_on_middle': 1.0,
            'bad_taunt': 0.5,
            'no_input_penalty': 1.0,
            'on_win_reward': 4.0,
            'on_knockout_reward': 3.0,
            'on_combo_reward': 0.0,
            'on_equip_reward': 0.0,
            'on_drop_reward': 0.0,
        },
        # learn to use weapons: 500k - make sure to turn on weapons
        2: {
            'damage_interaction_reward': 2.5,
            'advantage_state_reward': 0.5,
            'whiff_punishment_reward': 2.5,
            'weapon_stability_reward': 2.0,
            'head_to_opponent': 1.5,
            'jumping_on_middle': 0.5,
            'no_input_penalty': 1.5,
            'on_win_reward': 4.0,
            'on_knockout_reward': 3.0,
            'on_combo_reward': 0.5,
            'on_equip_reward': 1.5,
            'on_drop_reward': 1.4,
        }, 
        #advance moves: 1m
        3: {
            'damage_interaction_reward': 2.5,
            'advantage_state_reward': 1.0,
            'whiff_punishment_reward': 2.0,
            'weapon_stability_reward': 1.0,
            'head_to_opponent': 0.5,
            'jumping_on_middle': 0.1,
            'on_win_reward': 4.5,
            'on_knockout_reward': 3.5,
            'on_combo_reward': 1.0,
            'on_equip_reward': 0.5,
            'on_drop_reward': 0.4,
        }
    }

    currCheckPoint = checkPointDict[numCheckpoint]

    reward_functions = {
        'damage_interaction_reward': RewTerm(func=damage_interaction_reward, weight=currCheckPoint['damage_interaction_reward'], params={'mode': RewardMode.SYMMETRIC}), # checkpoint values from currCheckPoint
        
        # Advantage state reward - encourages pressure maintenance
        'advantage_state_reward': RewTerm(func=advantage_state_reward, weight=currCheckPoint.get('advantage_state_reward', 0.0)), #checkpoint 3
        
        # Whiff punishment
        'whiff_punishment_reward': RewTerm(func=whiff_punishment_reward, weight=currCheckPoint.get('whiff_punishment_reward', 0.0)), #checkpoint 1 #checkpoint 3: reduce to 1.0
        'weapon_stability_reward': RewTerm(func=weapon_stability_reward, weight=currCheckPoint.get('weapon_stability_reward', 0.0)), #checkpoint 2
        
        # encourage running at opponent especially for start to get more useful data
        # 'proximity_to_opponent_reward': RewTerm(func=proximity_to_opponent_reward, weight=currCheckPoint['proximity_to_opponent_reward']), 
        'head_to_opponent': RewTerm(func=head_to_opponent, weight=currCheckPoint['head_to_opponent']), 
        'jumping_on_middle': RewTerm(func=jumping_on_middle, weight=currCheckPoint['jumping_on_middle']), # checkpoint-driven weights
        'no_input_penalty': RewTerm(func=no_input_penalty, weight=currCheckPoint.get('no_input_penalty',0.0)),
        'bad_taunt': RewTerm(func=bad_taunt, weight=currCheckPoint.get('bad_taunt',0.0)),
        # Keep these disabled/zero
        # 'stage_control': RewTerm(func=stage_control, weight=currCheckPoint.get('stage_control', 0.0))
        # 'time_pressure_reward': RewTerm(func=time_pressure_reward, weight=currCheckPoint.get('time_pressure_reward', 0.0)),
        # Time pressure - prevent stalling
        # Contextual edge avoidance - allows edge-guarding (STRONG penalty to prevent jumping off)
        # 'edge_avoidance_reward': RewTerm(func=edge_avoidance_reward, weight=currCheckPoint.get('edge_avoidance_reward', 0.0), params={'danger_zone': 0.0}),
        # 'fall_velocity_penalty': RewTerm(func=fall_velocity_penalty, weight=currCheckPoint.get('fall_velocity_penalty', 0.0), params={'max_safe_velocity': 0.0}),
        # Survival bonus - encourage staying alive
        # 'survival_bonus': RewTerm(func=survival_bonus, weight=currCheckPoint.get('survival_bonus', 0.0)),
        # INCREASED: Retreat penalty - stop running away, engage!
        # 'retreat_penalty': RewTerm(func=retreat_penalty, weight=currCheckPoint.get('retreat_penalty', 0.0)),
        # 'danger_zone_reward': RewTerm(func=danger_zone_reward, weight=currCheckPoint.get('danger_zone_reward', 0.0)),
        # 'penalize_attack_reward': RewTerm(func=in_state_reward, weight=currCheckPoint.get('penalize_attack_reward', 0.0)),
        # 'holding_more_than_3_keys': RewTerm(func=holding_more_than_3_keys, weight=currCheckPoint.get('holding_more_than_3_keys', 0.0)),
    }
    signal_subscriptions = {
        # TERMINAL REWARDS
        'on_win_reward': ('win_signal', RewTerm(func=on_win_reward, weight=currCheckPoint.get('on_win_reward', 0.0))),
        'on_knockout_reward': ('knockout_signal', RewTerm(func=on_knockout_reward, weight=currCheckPoint.get('on_knockout_reward', 0.0))),
        
        # Combo per extra hit - prevents dwarfing KO
        'on_combo_reward': ('hit_during_stun', RewTerm(func=on_combo_reward, weight=currCheckPoint.get('on_combo_reward', 0.0))),
        
        # Weapon rewards
        'on_equip_reward': ('weapon_equip_signal', RewTerm(func=on_equip_reward, weight=currCheckPoint.get('on_equip_reward', 0.0))),
        'on_drop_reward': ('weapon_drop_signal', RewTerm(func=on_drop_reward, weight=currCheckPoint.get('on_drop_reward', 0.0))),
        
        # Edge-to-KO conversion bonus
        # 'edge_to_ko_bonus': ('knockout_signal', RewTerm(func=edge_to_ko_bonus, weight=0.0)), #never
    }
    return RewardManager(reward_functions, signal_subscriptions)

# -------------------------------------------------------------------------
# ----------------------------- MAIN FUNCTION -----------------------------
# -------------------------------------------------------------------------
'''
The main function runs training. You can change configurations such as the Agent type or opponent specifications here.
'''
if __name__ == '__main__':
    # Start FRESH with improved rewards (RECOMMENDED)
    # my_agent = CustomAgent(sb3_class=QRDQN, extractor=MLPExtractor)
    
    # OR: Continue from checkpoint (only if you want to try adapting old behavior):
    # my_agent = CustomAgent(sb3_class=PPO, file_path="checkpoints/AMIN_DUMB_AF_2/rl_model_501760_steps.zip", extractor=MLPWithLayerNorm)
    my_agent = CustomAgent(sb3_class=PPO, file_path="checkpoints/AMIN_DUMB_AF_6/rl_model_2000896_steps.zip", extractor=MLPWithLayerNorm)

    # Start here if you want to train from scratch. e.g:
    #my_agent = RecurrentPPOAgent()

    # Start here if you want to train from a specific timestep. e.g:
    #my_agent = RecurrentPPOAgent(file_path='checkpoints/experiment_3/rl_model_120006_steps.zip')

    # Self-play settings
    selfplay_handler = SelfPlayLatest(
        partial(type(my_agent)), # Agent class and its keyword arguments
                                 # type(my_agent) = Agent class
    )

    selfplay_random = SelfPlayRandom(
        partial(type(my_agent))
    )
    
    # Set save settings here:
    save_handler = SaveHandler(
        agent=my_agent, # Agent to save
        save_freq=200_000, # Save frequency - more frequent to catch good models
        max_saved=40, # Maximum number of saved models
        save_path='checkpoints', # Save path
        run_name='AMIN_DUMB_AF_7',  # Fresh training with aggressive chase + no whiffs
        mode=SaveHandlerMode.RESUME  # Start completely fresh
    )

    # Set opponent settings here:
    opponent_spec0 = {
                    'constant_agent': (10, partial(ConstantAgent)),
                    'do_not_fall_agent': (10, partial(DoNotFallAgent)),
                }
    
    opponent_spec1 = {
                    'self_play': (8, selfplay_handler),
                    'do_not_fall_agent': (8, partial(DoNotFallAgent)),
                    'easy_hard_coded_bot': (4, partial(EasyHardCodedBot)),
                }
    
    
    opponent_spec2 = {
        'self_play': (9, selfplay_handler),
        'easy_hard_coded_bot': (9, partial(EasyHardCodedBot)),
    }   

    opponent_spec3 = {
        'self_play': (10, selfplay_handler),
        'easy_hard_coded_bot': (2, partial(EasyHardCodedBot)),
        'hard_hard_coded_bot': (8,partial(HardHardCodedBot))
    }
    
    
    opponent_specDict = {
        0: opponent_spec0,
        1:opponent_spec1,
        2:opponent_spec2,
        3:opponent_spec3,
    }

    timeStepDict = {
        0: 500_000,
        1: 1_000_000,
        2: 500_000,
        3: 1_000_000,
    }
    #overnight or rightnow
    state = 'overnight' 
    if state == 'overnight':
<<<<<<< HEAD
        for i in range(4):
            with open("progress_report.py", "w") as f:
                f.write(f"currently at checkpoint: {i}")
            spawners = False
            if i >= 2:
                spawners = True
=======
        for i in range(1,5):
            print(f"line1242: currently at checkpoint: {i}")
>>>>>>> 0b6e8468
            # Reward manager
            reward_manager = gen_reward_manager(i)

            opponent_cfg = OpponentsCfg(opponents=opponent_specDict[i])

            train(my_agent,
                reward_manager,
                save_handler,
                opponent_cfg,
                CameraResolution.LOW,
                train_timesteps=int(timeStepDict[i]),  # Continue training (total 15M from start)
                train_logging=TrainLogging.PLOT,
                spawners=spawners
            )
    elif state == 'rightnow':
        RUN = 0
        reward_manager = gen_reward_manager(RUN)

        opponent_cfg = OpponentsCfg(opponents=opponent_specDict[RUN])
        train(my_agent,
            reward_manager,
            save_handler,
            opponent_cfg,
            CameraResolution.LOW,
            train_timesteps=timeStepDict[RUN],  # Continue training (total 15M from start)
            train_logging=TrainLogging.PLOT,
            spawners=False
        )<|MERGE_RESOLUTION|>--- conflicted
+++ resolved
@@ -1275,17 +1275,12 @@
     #overnight or rightnow
     state = 'overnight' 
     if state == 'overnight':
-<<<<<<< HEAD
         for i in range(4):
             with open("progress_report.py", "w") as f:
                 f.write(f"currently at checkpoint: {i}")
             spawners = False
             if i >= 2:
                 spawners = True
-=======
-        for i in range(1,5):
-            print(f"line1242: currently at checkpoint: {i}")
->>>>>>> 0b6e8468
             # Reward manager
             reward_manager = gen_reward_manager(i)
 
